import os.path
import glob
import scipy.io as mat
import time
import numpy as np
import getpass

from mnc import myarx as a
from mnc import common
from lwa_antpos import mapping
from observing import obsstate

DATAPATH = '/home/pipeline/opsdata'

LIST_SETTINGS = sorted([(fn, os.path.basename(fn).split('-')[0]) for fn in glob.glob(DATAPATH + '/*settings*mat')], key=lambda x: x[1])
if len(LIST_SETTINGS):
    LATEST_SETTINGS = LIST_SETTINGS[-1][0]
else:
    LATEST_SETTINGS = None

# Constants
DELAY_OFFSET = 10 # minimum delay
ADC_CLOCK = 196000000    # sampling clock frequency, Hz
snaps = range(1,12)

logger = common.get_logger(__name__)

def dsig2feng(digitalSignal): # From digital sig num calculate F-unit location and signal
    funit = int(digitalSignal/64) + 1  # location, 1:11
    fsig = digitalSignal % 64          # FPGA signal number, 0:63
    return (funit,fsig)

def a2arx(asig): # asig to ARX address and ARX channel number
    adr = int(asig/16)
    chan = asig - 16*adr + 1  # channel number is 1-based
    adr += 1                  # address is 1-based
    return(adr,chan)

try:
    from lwa_f import snap2_feng_etcd_client
    ec = snap2_feng_etcd_client.Snap2FengineEtcdControl(common.ETCD_HOST)
    logger.info('Connected to ETCD host %s' % common.ETCD_HOST)
except ImportError:
    logger.warning('No f-eng library found. Skipping.')


class Settings():
    """ Class to handle settings and configuration.
    Initially defined as from reading of matlab file created by Larry.
    Ultimately, can be generalized to include etcd reading.
    """

    def __init__(self, filename=LATEST_SETTINGS):
        """ Read configuration data file """

        self.filename = filename
        self.read_settings(filename=filename)

    def read_settings(self, filename=None, filenum=None):
        """ Reads a settings file defined by full path or a time-sorted index (use list_settings to print them in order)
        if filename is defined, it will be used.
        """

        if filenum is not None and filename is None:
            filename = LIST_SETTINGS[filenum][0]
            self.filename = filename

        if self.filename is not None:
            self.config = mat.loadmat(self.filename, squeeze_me=True)
            logger.info(f'Read data file {self.filename}')
            logger.info(f'Data file internal time: {time.asctime(time.gmtime(self.config["time"]))}')
            self.cfgkeys = self.config.keys()
        else:
#            self.config = <read from etcd>
            pass

    def list_settings(self):
        """ Show time ordered list of settings files.
        
        """

        for j,k in LIST_SETTINGS:
            logger.info(f'{j}: {k[0]}')

    def get_last_settings(self):
        """ Use obsstate to read last settings loaded.
        """

        try:
            return obsstate.read_latest_setting()
        except Exception as exc:
            logger.warn(f"Failed to read settings from database. Using logfile")
            with open(os.path.join(path, 'arxAndF-settings.log'), 'r') as f:
                return os.path.join(DATAPATH, f.readlines()[-1].split()[-2])

    def load_feng(self, zero_unused_feng_input=False):
        """ Load settings for f-engine to the SNAP2 boards.
        """
        
        logger.info(f'Loading settings to SNAP2 boards: {snaps}')

        #=================================
        # SET F ENGINE FFT SHIFT SCHEDULE
        #---------------------------------

        if 'fftShift' in self.cfgkeys:
            fftshift = self.config['fftShift']
        else:
            fftshift = 0x1FFC

        for i in snaps:
            ec.send_command(i,'pfb','set_fft_shift',kwargs={'shift':int(fftshift)})
        logger.info(f'All FFT shifts set to {fftshift}')


        #=====================================
        # LOAD F ENGINE EQUALIZATION FUNCTIONS
        #-------------------------------------

        coef = self.config['coef']   # must include this key
        dsigDone = []
        logger.info('LOADING EQUALIZATION COEFFICIENTS')
        print('LOADING EQUALIZATION COEFFICIENTS')

        k = 'eq0'   # coax length = ref+-50m
        if k in self.cfgkeys:
            dsig = self.config[k]
            for i in dsig:
                loc = dsig2feng(i)
                if not loc[0] in snaps: continue
                ec.send_command(loc[0],'eq','set_coeffs',kwargs={'stream':int(int(loc[1])),'coeffs':coef[0].tolist()})
                dsigDone.append(i)
            print('eq0:',dsig)

        k = 'eq1'   # coax: shortest
        if k in self.cfgkeys:
            dsig = self.config[k]
            for i in dsig:
                loc = dsig2feng(i)
                if not loc[0] in snaps: continue
                ec.send_command(loc[0],'eq','set_coeffs',kwargs={'stream':int(loc[1]),'coeffs':coef[1].tolist()})
                dsigDone.append(i)
            print('eq1:',dsig)

        k = 'eq2'   # coax: next 40m
        if k in self.cfgkeys:
            dsig = self.config[k]
            for i in dsig:
                loc = dsig2feng(i)
                if not loc[0] in snaps: continue
                ec.send_command(loc[0],'eq','set_coeffs',kwargs={'stream':int(loc[1]),'coeffs':coef[2].tolist()})
                dsigDone.append(i)
            print('eq2:',dsig)

        k = 'eq3'   # coax: next 40m
        if k in self.cfgkeys:
            dsig = self.config[k]
            for i in dsig:
                loc = dsig2feng(i)
                if not loc[0] in snaps: continue
                ec.send_command(loc[0],'eq','set_coeffs',kwargs={'stream':int(loc[1]),'coeffs':coef[3].tolist()})
                dsigDone.append(i)
            print('eq3:',dsig)

        k = 'eq4'   # coax: next 40m
        if k in self.cfgkeys:
            dsig = self.config[k]
            for i in dsig:
                loc = dsig2feng(i)
                ec.send_command(loc[0],'eq','set_coeffs',kwargs={'stream':int(loc[1]),'coeffs':coef[4].tolist()})
                dsigDone.append(i)
            print('eq4:',dsig)

        k = 'eq5'   # coax: longest
        if k in self.cfgkeys:
            dsig = self.config[k]
            for i in dsig:
                loc = dsig2feng(i)
                if not loc[0] in snaps: continue        
                ec.send_command(loc[0],'eq','set_coeffs',kwargs={'stream':int(loc[1]),'coeffs':coef[5].tolist()})
                dsigDone.append(i)
            print('eq5:',dsig)

        k = 'eq6'   # fiber
        if k in self.cfgkeys:
            dsig = self.config[k]
            for i in dsig:
                loc = dsig2feng(i)
                if not loc[0] in snaps: continue
                ec.send_command(loc[0],'eq','set_coeffs',kwargs={'stream':int(loc[1]),'coeffs':coef[6].tolist()})
                dsigDone.append(i)
            print('eq6:',dsig)

        for i in range(704):  # all others
            if i in dsigDone: continue
            loc = dsig2feng(i)
            if not loc[0] in snaps: continue    
            ec.send_command(loc[0],'eq','set_coeffs',kwargs={'stream':int(loc[1]),'coeffs':coef[0].tolist()})
    
        #=============================
        # LOAD F ENGINE DELAY SETTINGS
        #-----------------------------

        if 'delay_dsig' in self.config.keys():
            delays_ns = np.array(self.config['delay_dsig']) # delays in order of digital sig No., nanoseconds
    
            max_delay_ns = delays_ns.max()
            delays_clocks = np.round(delays_ns*1e-9 * ADC_CLOCK).astype(int)
            max_delay_clocks = delays_clocks.max()

            relative_delays_clocks = max_delay_clocks - delays_clocks
            max_relative_delay_clocks = delays_clocks.max()

            delays_to_apply_clocks = relative_delays_clocks + DELAY_OFFSET

            logger.info('LOADING DELAYS')
            print('LOADING DELAYS')
            print('Maximum delay: %f ns' % max_delay_ns)
            print('Maximum delay: %d ADC clocks' % max_delay_clocks)
            print('Maximum relative delay: %d ADC clocks' % max_relative_delay_clocks)
            print('Maximum delay to be applied: %d ADC clocks' % delays_to_apply_clocks.max())
            print('Minimum delay to be applied: %d ADC clocks' % delays_to_apply_clocks.min())

            for dsig in range(len(delays_ns)):
                sig = dsig2feng(dsig)
                if not sig[0] in snaps: continue
                snap_id = sig[0]
                input_id = sig[1]
                ec.send_command(snap_id, 'delay', 'set_delay', kwargs={'stream':input_id, 'delay':int(delays_to_apply_clocks[dsig])})

        #============================
        # SET UNUSED F INPUTS TO ZERO
        #----------------------------

        logger.info('TURNING OFF SPECIFIED SIGNALS')
        print('TURNING OFF SPECIFIED SIGNALS')
        if 'off' in self.cfgkeys:
            off = self.config['off']
            for dsig in off:
                if zero_unused_feng_input:
                    # Set F engine input to zero
                    feng = dsig2feng(dsig)
                    fpga = feng[0]
                    fsig = feng[1]
                    ec.send_command(fpga, 'input', 'use_zero', kwargs={'stream':int(fsig)})

                # Turn off ARX input DC power (FEE or photodiode)
                antname = mapping.correlator_to_antname(dsig//2)
                pol = 'A' if (dsig % 2 == 0) else 'B'
                address, channel = mapping.antpol_to_arx(antname, pol)
                a.feeOff(address, channel)
            print('Turned off',len(off),'signals: dsig=',off)        


    def load_arx(self):
        """ Load settings for ARX
        """
        #======================
        # NOW LOAD ARX SETTINGS
        #----------------------

        adrs = self.config['adrs']
        settings = self.config['settings']
        logger.info('LOADING ARX SETTINGS')
        print('LOADING ARX SETTINGS')
        print('addresses: ',adrs)

        for i in range(len(adrs)):
            codes = ''
            for j in range(16):
                s = settings[i][j]
                codes += a.chanCode(s[0],s[1],s[2],s[3])
            try:
                a.raw(adrs[i],'SETA'+codes)
                print('Loaded: ',adrs[i],codes)
            except:
                continue

    def update_log(self, path=DATAPATH):
        """ Add line to logging file
        """

<<<<<<< HEAD
        with open(os.path.join(path, 'arxAndF-settings.log'), 'a') as f:
=======
        with open(path+'/arxAndF-settings.log','a') as f:
>>>>>>> f13504de
            t = time.time()
            print(time.asctime(time.gmtime(t)), t, getpass.getuser(), os.path.basename(self.filename), self.config['time'], sep='\t',file=f)


def update(filename=LATEST_SETTINGS):
    settings = Settings(filename=filename)
    # watch out for the order of load_arx and load_feng, load_feng currently calls feeOff through ARX.
    settings.load_arx()
    settings.update_log()   # TODO: migrate away from this and to obsstate
    settings.load_feng()
    try:
#        t_now = time.asctime(time.gmtime(time.time()))  # let add_settings handle this
        obsstate.add_settings(filename)
    except:
        logger.warning('Could not add settings to obsstate.')<|MERGE_RESOLUTION|>--- conflicted
+++ resolved
@@ -280,11 +280,8 @@
         """ Add line to logging file
         """
 
-<<<<<<< HEAD
+
         with open(os.path.join(path, 'arxAndF-settings.log'), 'a') as f:
-=======
-        with open(path+'/arxAndF-settings.log','a') as f:
->>>>>>> f13504de
             t = time.time()
             print(time.asctime(time.gmtime(t)), t, getpass.getuser(), os.path.basename(self.filename), self.config['time'], sep='\t',file=f)
 
