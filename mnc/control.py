import yaml
import logging
import glob
import numpy as np
import matplotlib
import glob

from lwautils import lwa_arx   # arx

matplotlib.use('Agg')


try:
    from lwa_f import snap2_fengine, helpers  # fengine
except ImportError:
    print('No f-eng library found. Skipping.')
try:
    from lwa352_pipeline_control import Lwa352CorrelatorControl  # xengine
except ImportError:
    print('No x-eng library found. Skipping.')

from mnc import ezdr, xengine_beamformer_control


class Controller():
    """ Parse configuration and control all subsystems in uniform manner.
    Ideally, will also make it easy to monitor basic system status.
    etcdhost is used by x-engine. data recorders use value set in mnc/common.py code.
    """

    def __init__(self, config_file='config/lwa_config.yaml', etcdhost=None, xhosts=None, npipeline=None):
        try:
            self.logger = helpers.add_default_log_handlers(logging.getLogger(f"{__name__}:{host}"))
        except:
            logging.basicConfig(format='%(levelname)s:%(message)s', level=logging.INFO)

        self.logger = logging.getLogger(__name__)
        self.config_file = config_file

        conf = self.parse_config(config_file)

        self.conf = conf
        self.etcdhost = etcdhost
        self.xhosts = xhosts
        self.npipeline = npipeline
        self.set_properties()

    @staticmethod
    def parse_config(config_file):
        """ Parse yaml format config_file and return dict
        """

        with open(config_file, 'r') as fh:
            conf = yaml.load(fh, Loader=yaml.CSafeLoader)
        if 'fengines' not in conf:
            raise RuntimeError('Config file missing "fengines" key')
        if 'xengines' not in conf:
            raise RuntimeError('Config file missing "xengines" key')
        if 'arx' not in conf:
            raise RuntimeError('Config file missing "arx" key')
        if 'dr' not in conf:
            raise RuntimeError('Config file missing "dr" key')
        if 'etcd' not in conf:
            raise RuntimeError('Config file missing "etcd" key')

        return conf

    def set_properties(self):
        """ Set properties, then recalculate config properties.
        """

        if self.etcdhost is None:
            self.etcdhost = self.conf["etcd"]["host"]
            # TODO: also use port?

        if self.xhosts is None:
            self.xhosts = self.conf["xengines"]["xhosts"]
        self.nhosts = len(self.xhosts)

        if self.npipeline is None:
            self.npipeline = self.conf["xengines"]["nxpipeline"]

        drip_mapping = self.conf["drip_mapping"]
        drips = [ip for name in self.conf["xengines"]["x_dest_corr_name"] for ip in drip_mapping[name]]
# on gpu9
#        self.x_dest_corr_ip = list(sorted(drips*(self.npipeline//2)))
#        self.x_dest_corr_port = [10001+i//self.npipeline for i in range(self.npipeline*self.nhosts)]
# on calim0
        self.x_dest_corr_ip = list(sorted(drips*(self.npipeline)))
        self.x_dest_corr_slow_port = [10001, 10001, 10002, 10002]
        self.x_dest_corr_slow_port = [11001, 11001, 11002, 11002]
        # beamforming
        self.x_dest_beam_ip = self.conf["xengines"]["x_dest_beam_ip"]
        self.x_dest_beam_port = self.conf["xengines"]["x_dest_beam_port"]

    def set_arx(self, preset=None):
        """ Set ARX to preset config.
        Defaults to preset in configuration file.
        """

        aconf = self.conf['arx']
        if preset is None:
            preset = aconf['preset']

        ma = lwa_arx.ARX()   # TODO: update to use self.etcdhost
        for adr in aconf['adrs']:
            ma.load_cfg(adr, preset)

    def start_fengine(self, initialize=False, program=False, force=False):
        """ Start the fengines on all snap2s.
        Defaults to all listed in "snap2s_inuse" field of configuration file.
        Optionally can initialize and program.
        force will run cold_start method regardless of current state.
        """

        fconf = self.conf['fengines']
        snap2names = fconf['snap2s_inuse']
        chans_per_packet = fconf['chans_per_packet']
        macs = self.conf['xengines']['arp']

        dests = []
        for xeng, chans in self.conf['xengines']['chans'].items():
            dest_ip = xeng.split('-')[0]
            dest_port = int(xeng.split('-')[1])
            start_chan = chans[0]
            nchan = chans[1] - start_chan
            dests += [{'ip':dest_ip, 'port':dest_port, 'start_chan':start_chan, 'nchan':nchan}]

        for snap2name in snap2names:
            f = snap2_fengine.Snap2Fengine(snap2name)

            if program and f.fpga.is_programmed():
                print(f'{snap2name} is already programmed.')

            if f.is_connected() and not force:
                print(f'{snap2name} is already connected.')
                continue
            else:
                print(f'Starting f-engine on {snap2name}')
                self.logger.info(f'Starting f-engine on {snap2name}')

                localconf = fconf.get(snap2name, None)
                if localconf is None:
                    self.logger.error(f"No configuration for F-engine host {snap2name}")
                    raise RuntimeError(f"No config found for F-engine host {snap2name}")
                
                first_stand_index = localconf['ants'][0]
                nstand = localconf['ants'][1] - first_stand_index
                source_ip = localconf['gbe']
                source_port = localconf['source_port']

                f.cold_start(program = program, initialize = initialize, test_vectors = test_vectors, sync = sync,
                             sw_sync = sw_sync, enable_eth = enable_eth, chans_per_packet = chans_per_packet,
                             first_stand_index = first_stand_index, nstand = nstand, macs = macs, source_ip = source_ip,
                             source_port = source_port, dests = dests)
                
                f.print_status_all()

    def start_xengine(self):
        """ Start xengines listed in configuration file.
        """

        xconf = self.conf['xengines']

        # one p object controls all products on given subband
        p = Lwa352CorrelatorControl(self.xhosts, npipeline_per_host=self.npipeline, etcdhost=self.etcdhost)
        
        p.stop_pipelines()   # stop before starting
        p.start_pipelines() 
        print(f'pipelines up? {p.pipelines_are_up()}')
        self.logger.info(f'pipelines up? {p.pipelines_are_up()}')

        # slow
        if 'slow' in self.conf['dr']['recorders']:
            p.configure_corr(dest_ip=self.x_dest_corr_ip, dest_port=self.x_dest_corr_slow_port)  # iterates over all slow corr outputs

        if 'fast' in self.conf['dr']['recorders']:
            for i in range(self.npipeline*self.nhosts):
                p.pipelines[i].corr_output_part.set_destination(self.x_dest_corr_ip[i], self.x_dest_corr_fast_port[i%4])

        if 'power' in self.conf['dr']['recorders']:
            print('Start power beams with "start_xengine_bf" method"')

    def start_xengine_bf(self, num=1, target=None, track=True):
        """ Starts the xengine for beamformer observation.
        num refers to the beamformer number (1 through 4).
        target can be:
         - source name ('zenith', 'sun') or
         - tuple of (ra, dec) in (hourangle, degrees).
        """

        if isinstance(target, tuple):
            ra, dec = target
        elif isinstance(target, str):
            ra = target
            dec = None
        else:
            print("No target specified. Pointing at zenith.")
            ra = 0
            dec = 90

        c = xengine_beamformer_control.BeamPointingControl(num)
<<<<<<< HEAD
        calfiles = glob.glob(self.xhosts['calfiles'])
=======
        calfiles = glob.glob(self.conf['xengines']['calfiles'])
>>>>>>> 536acaff
        for calfile in calfiles: 
            try: 
                c.set_beam_calibration(calfile) 
            except Exception as e: 
                print(f"ERROR: {e}")

        # one-time commands to point
        c.set_beam_dest()
        if target is None:
            c.set_beam_pointing(0, 90)
        else:
            c.set_beam_target(ra, dec=dec)

        # track
        if track and target is not None:
            t = xengine_beamformer_control.BeamTracker(c, update_interval=self.xhosts['update_interval'])
            t.track(target)
        elif track and target is None:
            print("Must input target to track.")

    def stop_xengine(self):
        """ Stop xengines listed in configuration file.
        """

        p = Lwa352CorrelatorControl(self.xhosts, npipeline_per_host=self.npipeline, etcdhost=self.etcdhost)
        p.stop_pipelines()

    def start_dr(self, recorders=None, duration=None):
        """ Start data recorders listed recorders.
        Defaults to starting those listed in configuration file.
        duration is power beam recording in seconds.
        """

        # uses ezdr auto-discovery 'slow', 'fast', 'power', 'voltage'
        dconf = self.conf['dr']
        if recorders is None:
            recorders = dconf['recorders']

        # start ms writing
        badresults = []
        for recorder in recorders:
            lwa_drc = ezdr.Lwa352RecorderControl(recorder)
            lwa_drc.print_status()   # TODO: send to self.logger
            if recorder == 'power':
                if duration is not None:
                    lwa_drc.record(duration=duration)
                else:
                    print("power beam needs duration")
            elif recorder in ['slow', 'fast']:
                results = lwa_drc.start()
                for result in results:
                    if result[1]['status'] != 'success':
                        badresults.append(result[1]['response'])

        if len(badresults):
            print("Data recorder not started successfully. Responses:")
            print(badresults)
            

    def stop_dr(self, recorders=None):
        """ Stop data recorders in list recorders.
        Defaults to stopping those listed in configuration file.
        """

        dconf = self.conf['dr']
        if not recorders:
            recorders = dconf['recorders']

        for recorder in recorders:
            lwa_drc = ezdr.Lwa352RecorderControl(recorder)
            lwa_drc.stop()
          <|MERGE_RESOLUTION|>--- conflicted
+++ resolved
@@ -200,11 +200,7 @@
             dec = 90
 
         c = xengine_beamformer_control.BeamPointingControl(num)
-<<<<<<< HEAD
-        calfiles = glob.glob(self.xhosts['calfiles'])
-=======
         calfiles = glob.glob(self.conf['xengines']['calfiles'])
->>>>>>> 536acaff
         for calfile in calfiles: 
             try: 
                 c.set_beam_calibration(calfile) 
