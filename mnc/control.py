--- conflicted
+++ resolved
@@ -549,8 +549,4 @@
 def _single_ant_flags_list(antname: str) -> List[int]:
     flag_list = list(range(352))
     flag_list.remove(mapping.antname_to_correlator(antname))
-<<<<<<< HEAD
-    return flag_list
-=======
-    return flag_list
->>>>>>> e4d13a9e
+    return flag_list