{
 "cells": [
  {
   "cell_type": "markdown",
   "metadata": {},
   "source": [
    "# Starting and testing OVRO-LWA"
   ]
  },
  {
   "cell_type": "markdown",
   "metadata": {},
   "source": [
    "### Setup\n",
    "\n",
    "1. Use dashboard to confirm that services are up for etcd, bifrost pipelines, and data capture.\n",
    "2. Identify server names for snap2, gpu, and data capture.\n",
    "3. Set list of server names in notebook.\n",
    "4. Execute cells\n",
    "\n",
    "\n",
    "### F-eng\n",
    "* Repo https://github.com/realtimeradio/caltech-lwa\n",
    "* python install \"control_sw\"\n",
    "\n",
    "### X-eng\n",
    "* Repo https://github.com/realtimeradio/caltech-bifrost-dsp\n",
    "* python install \"pipeline-control\"\n",
    "\n",
    "### mnc\n",
    "* Repo https://github.com/ovro-lwa/mnc_python\n",
    "* python install \"mnc_python\""
   ]
  },
  {
   "cell_type": "code",
   "execution_count": 1,
   "metadata": {},
   "outputs": [],
   "source": [
<<<<<<< HEAD
    "snap2names = [f'snap{i:02}' for i in range(1, 12)]  # f-eng\n",
=======
    "snap2names = ['snap01']  # f-eng\n",
>>>>>>> 6918b9b4
    "feng_config = '/home/ubuntu/proj/lwa-shell/caltech-lwa/control_sw/config/lwa_corr_config.yaml'  # f-eng and x-eng\n",
    "xhosts = ['lxdlwagpu02']  # x-eng\n",
    "npipeline = 4  # x-eng\n",
    "drips = ['10.41.0.25', '10.41.0.41']  # data recorder (two ips for lxdlwagpu09)\n",
    "dest_ip = list(sorted(drips*2))  # correlator -> data recorder (destination IPs)\n",
    "dest_port = [10001+i//npipeline for i in range(npipeline*len(xhosts))]  # correlator -> data recorder (destination ports)\n",
    "drroot = [f'drvs{ip.split(\".\")[-1]}' for ip in drips]  # data recorder root names\n",
    "drids = [f'{drr}{dp-10000:02}' for dp in set(dest_port) for drr in drroot]  # data recorder ids"
   ]
  },
  {
   "cell_type": "code",
   "execution_count": 2,
   "metadata": {},
   "outputs": [
    {
     "name": "stdout",
     "output_type": "stream",
     "text": [
      "['snap01'] ['lxdlwagpu02'] ['10.41.0.25', '10.41.0.41'] ['10.41.0.25', '10.41.0.25', '10.41.0.41', '10.41.0.41'] [10001, 10001, 10001, 10001] ['drvs2501', 'drvs4101']\n"
     ]
    }
   ],
   "source": [
    "print(snap2names, xhosts, drips, dest_ip, dest_port, drids)"
   ]
  },
  {
   "cell_type": "code",
   "execution_count": 3,
   "metadata": {},
   "outputs": [],
   "source": [
    "from lwa_f import snap2_fengine\n",
    "from lwa352_pipeline_control import Lwa352CorrelatorControl\n",
    "from mnc import mcs, common, ezdr"
   ]
  },
  {
   "cell_type": "code",
   "execution_count": 4,
   "metadata": {
    "scrolled": false
   },
   "outputs": [
    {
     "name": "stdout",
     "output_type": "stream",
     "text": [
      "2022-04-15 23:05:24,106 - lwa_f.blocks.block:snap01 - WARNING -  - hostname (10.40.0.157) couldn't be turned into integer serial\n",
      "2022-04-15 23:05:24,327 - lwa_f.blocks.block:snap01 - INFO - adc - Detected FMC ADC board on port 0\n",
      "2022-04-15 23:05:24,539 - lwa_f.blocks.block:snap01 - INFO - adc - Detected FMC ADC board on port 1\n",
      "2022-04-15 23:05:24,550 - lwa_f.snap2_fengine:snap01 - INFO - Trying to configure output with config file /home/ubuntu/proj/lwa-shell/caltech-lwa/control_sw/config/lwa_corr_config.yaml\n",
      "2022-04-15 23:05:24,553 - lwa_f.snap2_fengine:snap01 - INFO - Loading existing firmware to snap01\n",
      "File in flash is:  snap2_f_200msps_64i_4096c_2022-01-10_2153.fpg\n",
      "2022-04-15 23:05:45,709 - lwa_f.snap2_fengine:snap01 - INFO - Loaded snap2_f_200msps_64i_4096c_2022-01-10_2153.fpg\n",
      "2022-04-15 23:05:46,024 - lwa_f.blocks.block:snap01 - WARNING -  - hostname (10.40.0.157) couldn't be turned into integer serial\n",
      "2022-04-15 23:05:46,259 - lwa_f.blocks.block:snap01 - INFO - adc - Detected FMC ADC board on port 0\n",
      "2022-04-15 23:05:46,502 - lwa_f.blocks.block:snap01 - INFO - adc - Detected FMC ADC board on port 1\n",
      "2022-04-15 23:05:46,514 - lwa_f.blocks.block:snap01 - INFO - adc - FMC 0 board 0: Setting clock source to 1\n",
      "2022-04-15 23:05:46,520 - lwa_f.blocks.block:snap01 - INFO - adc - FMC 0 board 1: Setting clock source to 1\n",
      "2022-04-15 23:05:46,526 - lwa_f.blocks.block:snap01 - INFO - adc - FMC 1 board 0: Setting clock source to 1\n",
      "2022-04-15 23:05:46,532 - lwa_f.blocks.block:snap01 - INFO - adc - FMC 1 board 1: Setting clock source to 1\n",
      "2022-04-15 23:05:55,147 - lwa_f.blocks.block:snap01 - INFO - adc - FMC 0 board 0 clock rates: [490652585, 98159302, 98189499, 0, 0]\n",
      "2022-04-15 23:05:55,148 - lwa_f.blocks.block:snap01 - INFO - adc - FMC 0 board 0: MMCM locked\n",
      "2022-04-15 23:05:56,158 - lwa_f.blocks.block:snap01 - INFO - adc - FMC 0 board 1 clock rates: [490618141, 98122634, 98123578, 98153304, 0]\n",
      "2022-04-15 23:05:57,168 - lwa_f.blocks.block:snap01 - INFO - adc - FMC 1 board 0 clock rates: [8602, 860, 793, 0, 0]\n",
      "2022-04-15 23:05:57,168 - lwa_f.blocks.block:snap01 - INFO - adc - FMC 1 board 0: MMCM locked\n",
      "2022-04-15 23:05:58,178 - lwa_f.blocks.block:snap01 - INFO - adc - FMC 1 board 1 clock rates: [490564547, 98156792, 98200207, 98240316, 0]\n",
      "2022-04-15 23:05:59,367 - lwa_f.blocks.block:snap01 - INFO - adc - FMC 0 Scanning data delays\n"
     ]
    },
    {
     "name": "stderr",
     "output_type": "stream",
     "text": [
      "100% (64 of 64) |########################| Elapsed Time: 0:00:07 Time:  0:00:07\n"
     ]
    },
    {
     "name": "stdout",
     "output_type": "stream",
     "text": [
      "2022-04-15 23:06:06,672 - lwa_f.blocks.block:snap01 - INFO - adc - FMC 0 data lane delays:\n",
      "[[304, 296, 312, 296, 296, 296, 296, 296], [272, 264, 264, 256, 264, 264, 256, 256], [248, 248, 248, 248, 248, 248, 248, 256], [280, 296, 280, 280, 288, 280, 288, 280], [256, 256, 256, 264, 264, 256, 256, 256], [240, 240, 240, 240, 232, 232, 232, 232], [256, 232, 232, 240, 240, 248, 240, 240], [280, 280, 280, 280, 272, 288, 288, 272]]\n",
      "2022-04-15 23:06:06,672 - lwa_f.blocks.block:snap01 - INFO - adc - FMC 0 data lane slacks:\n",
      "[[40, 40, 40, 40, 40, 40, 40, 40], [40, 40, 40, 40, 40, 40, 40, 40], [32, 40, 40, 40, 32, 32, 32, 32], [40, 40, 40, 40, 40, 40, 40, 40], [32, 40, 40, 40, 40, 32, 40, 32], [40, 40, 40, 40, 40, 40, 40, 40], [40, 40, 32, 40, 40, 32, 40, 40], [40, 40, 40, 40, 40, 40, 40, 40]]\n",
      "2022-04-15 23:06:06,673 - lwa_f.blocks.block:snap01 - INFO - adc - Chip 0, Lane 0:    XXXXXXXXXXXXXXXXXXXXXXXXXXXXXXXXXX----|-----XXXXXXXXXXXXXXXXXXXX\n",
      "2022-04-15 23:06:06,674 - lwa_f.blocks.block:snap01 - INFO - adc - Chip 0, Lane 1:    XXXXXXXXXXXXXXXXXXXXXXXXXXXXXXXXX----|-----XXXXXXXXXXXXXXXXXXXXX\n",
      "2022-04-15 23:06:06,674 - lwa_f.blocks.block:snap01 - INFO - adc - Chip 0, Lane 2:    XXXXXXXXXXXXXXXXXXXXXXXXXXXXXXXXXXX----|-----XXXXXXXXXXXXXXXXXXX\n",
      "2022-04-15 23:06:06,675 - lwa_f.blocks.block:snap01 - INFO - adc - Chip 0, Lane 3:    XXXXXXXXXXXXXXXXXXXXXXXXXXXXXXXXX----|-----XXXXXXXXXXXXXXXXXXXXX\n",
      "2022-04-15 23:06:06,676 - lwa_f.blocks.block:snap01 - INFO - adc - Chip 0, Lane 4:    XXXXXXXXXXXXXXXXXXXXXXXXXXXXXXXXX----|-----XXXXXXXXXXXXXXXXXXXXX\n",
      "2022-04-15 23:06:06,677 - lwa_f.blocks.block:snap01 - INFO - adc - Chip 0, Lane 5:    XXXXXXXXXXXXXXXXXXXXXXXXXXXXXXXXX----|-----XXXXXXXXXXXXXXXXXXXXX\n",
      "2022-04-15 23:06:06,677 - lwa_f.blocks.block:snap01 - INFO - adc - Chip 0, Lane 6:    XXXXXXXXXXXXXXXXXXXXXXXXXXXXXXXXX----|-----XXXXXXXXXXXXXXXXXXXXX\n",
      "2022-04-15 23:06:06,678 - lwa_f.blocks.block:snap01 - INFO - adc - Chip 0, Lane 7:    XXXXXXXXXXXXXXXXXXXXXXXXXXXXXXXXX----|----XXXXXXXXXXXXXXXXXXXXXX\n",
      "2022-04-15 23:06:06,679 - lwa_f.blocks.block:snap01 - INFO - adc - Chip 1, Lane 0:    XXXXXXXXXXXXXXXXXXXXXXXXXXXXXX----|-----XXXXXXXXXXXXXXXXXXXXXXXX\n",
      "2022-04-15 23:06:06,679 - lwa_f.blocks.block:snap01 - INFO - adc - Chip 1, Lane 1:    XXXXXXXXXXXXXXXXXXXXXXXXXXXXX----|-----XXXXXXXXXXXXXXXXXXXXXXXXX\n",
      "2022-04-15 23:06:06,680 - lwa_f.blocks.block:snap01 - INFO - adc - Chip 1, Lane 2:    XXXXXXXXXXXXXXXXXXXXXXXXXXXXX----|----XXXXXXXXXXXXXXXXXXXXXXXXXX\n",
      "2022-04-15 23:06:06,680 - lwa_f.blocks.block:snap01 - INFO - adc - Chip 1, Lane 3:    XXXXXXXXXXXXXXXXXXXXXXXXXXXX----|----XXXXXXXXXXXXXXXXXXXXXXXXXXX\n",
      "2022-04-15 23:06:06,681 - lwa_f.blocks.block:snap01 - INFO - adc - Chip 1, Lane 4:    XXXXXXXXXXXXXXXXXXXXXXXXXXXXX----|----XXXXXXXXXXXXXXXXXXXXXXXXXX\n",
      "2022-04-15 23:06:06,682 - lwa_f.blocks.block:snap01 - INFO - adc - Chip 1, Lane 5:    XXXXXXXXXXXXXXXXXXXXXXXXXXXXX----|----XXXXXXXXXXXXXXXXXXXXXXXXXX\n",
      "2022-04-15 23:06:06,683 - lwa_f.blocks.block:snap01 - INFO - adc - Chip 1, Lane 6:    XXXXXXXXXXXXXXXXXXXXXXXXXXXX----|----XXXXXXXXXXXXXXXXXXXXXXXXXXX\n",
      "2022-04-15 23:06:06,683 - lwa_f.blocks.block:snap01 - INFO - adc - Chip 1, Lane 7:    XXXXXXXXXXXXXXXXXXXXXXXXXXXX----|----XXXXXXXXXXXXXXXXXXXXXXXXXXX\n",
      "2022-04-15 23:06:06,684 - lwa_f.blocks.block:snap01 - INFO - adc - Chip 2, Lane 0:    XXXXXXXXXXXXXXXXXXXXXXXXXXXX---|----XXXXXXXXXXXXXXXXXXXXXXXXXXXX\n",
      "2022-04-15 23:06:06,685 - lwa_f.blocks.block:snap01 - INFO - adc - Chip 2, Lane 1:    XXXXXXXXXXXXXXXXXXXXXXXXXXX----|----XXXXXXXXXXXXXXXXXXXXXXXXXXXX\n",
      "2022-04-15 23:06:06,685 - lwa_f.blocks.block:snap01 - INFO - adc - Chip 2, Lane 2:    XXXXXXXXXXXXXXXXXXXXXXXXXXX----|----XXXXXXXXXXXXXXXXXXXXXXXXXXXX\n",
      "2022-04-15 23:06:06,686 - lwa_f.blocks.block:snap01 - INFO - adc - Chip 2, Lane 3:    XXXXXXXXXXXXXXXXXXXXXXXXXXX----|----XXXXXXXXXXXXXXXXXXXXXXXXXXXX\n",
      "2022-04-15 23:06:06,687 - lwa_f.blocks.block:snap01 - INFO - adc - Chip 2, Lane 4:    XXXXXXXXXXXXXXXXXXXXXXXXXXXX---|----XXXXXXXXXXXXXXXXXXXXXXXXXXXX\n",
      "2022-04-15 23:06:06,688 - lwa_f.blocks.block:snap01 - INFO - adc - Chip 2, Lane 5:    XXXXXXXXXXXXXXXXXXXXXXXXXXXX---|----XXXXXXXXXXXXXXXXXXXXXXXXXXXX\n",
      "2022-04-15 23:06:06,688 - lwa_f.blocks.block:snap01 - INFO - adc - Chip 2, Lane 6:    XXXXXXXXXXXXXXXXXXXXXXXXXXXX---|----XXXXXXXXXXXXXXXXXXXXXXXXXXXX\n",
      "2022-04-15 23:06:06,689 - lwa_f.blocks.block:snap01 - INFO - adc - Chip 2, Lane 7:    XXXXXXXXXXXXXXXXXXXXXXXXXXXXX---|----XXXXXXXXXXXXXXXXXXXXXXXXXXX\n",
      "2022-04-15 23:06:06,690 - lwa_f.blocks.block:snap01 - INFO - adc - Chip 3, Lane 0:    XXXXXXXXXXXXXXXXXXXXXXXXXXXXXXX----|-----XXXXXXXXXXXXXXXXXXXXXXX\n",
      "2022-04-15 23:06:06,690 - lwa_f.blocks.block:snap01 - INFO - adc - Chip 3, Lane 1:    XXXXXXXXXXXXXXXXXXXXXXXXXXXXXXXXX----|----XXXXXXXXXXXXXXXXXXXXXX\n",
      "2022-04-15 23:06:06,691 - lwa_f.blocks.block:snap01 - INFO - adc - Chip 3, Lane 2:    XXXXXXXXXXXXXXXXXXXXXXXXXXXXXXX----|----XXXXXXXXXXXXXXXXXXXXXXXX\n",
      "2022-04-15 23:06:06,692 - lwa_f.blocks.block:snap01 - INFO - adc - Chip 3, Lane 3:    XXXXXXXXXXXXXXXXXXXXXXXXXXXXXXX----|----XXXXXXXXXXXXXXXXXXXXXXXX\n",
      "2022-04-15 23:06:06,692 - lwa_f.blocks.block:snap01 - INFO - adc - Chip 3, Lane 4:    XXXXXXXXXXXXXXXXXXXXXXXXXXXXXXXX----|----XXXXXXXXXXXXXXXXXXXXXXX\n",
      "2022-04-15 23:06:06,693 - lwa_f.blocks.block:snap01 - INFO - adc - Chip 3, Lane 5:    XXXXXXXXXXXXXXXXXXXXXXXXXXXXXXX----|----XXXXXXXXXXXXXXXXXXXXXXXX\n",
      "2022-04-15 23:06:06,694 - lwa_f.blocks.block:snap01 - INFO - adc - Chip 3, Lane 6:    XXXXXXXXXXXXXXXXXXXXXXXXXXXXXXXX----|----XXXXXXXXXXXXXXXXXXXXXXX\n",
      "2022-04-15 23:06:06,694 - lwa_f.blocks.block:snap01 - INFO - adc - Chip 3, Lane 7:    XXXXXXXXXXXXXXXXXXXXXXXXXXXXXXX----|----XXXXXXXXXXXXXXXXXXXXXXXX\n",
      "2022-04-15 23:06:06,695 - lwa_f.blocks.block:snap01 - INFO - adc - Chip 4, Lane 0:    XXXXXXXXXXXXXXXXXXXXXXXXXXXXX---|----XXXXXXXXXXXXXXXXXXXXXXXXXXX\n",
      "2022-04-15 23:06:06,695 - lwa_f.blocks.block:snap01 - INFO - adc - Chip 4, Lane 1:    XXXXXXXXXXXXXXXXXXXXXXXXXXXX----|----XXXXXXXXXXXXXXXXXXXXXXXXXXX\n",
      "2022-04-15 23:06:06,696 - lwa_f.blocks.block:snap01 - INFO - adc - Chip 4, Lane 2:    XXXXXXXXXXXXXXXXXXXXXXXXXXXX----|----XXXXXXXXXXXXXXXXXXXXXXXXXXX\n",
      "2022-04-15 23:06:06,696 - lwa_f.blocks.block:snap01 - INFO - adc - Chip 4, Lane 3:    XXXXXXXXXXXXXXXXXXXXXXXXXXXXX----|----XXXXXXXXXXXXXXXXXXXXXXXXXX\n",
      "2022-04-15 23:06:06,697 - lwa_f.blocks.block:snap01 - INFO - adc - Chip 4, Lane 4:    XXXXXXXXXXXXXXXXXXXXXXXXXXXXX----|----XXXXXXXXXXXXXXXXXXXXXXXXXX\n",
      "2022-04-15 23:06:06,697 - lwa_f.blocks.block:snap01 - INFO - adc - Chip 4, Lane 5:    XXXXXXXXXXXXXXXXXXXXXXXXXXXXX---|----XXXXXXXXXXXXXXXXXXXXXXXXXXX\n",
      "2022-04-15 23:06:06,698 - lwa_f.blocks.block:snap01 - INFO - adc - Chip 4, Lane 6:    XXXXXXXXXXXXXXXXXXXXXXXXXXXX----|----XXXXXXXXXXXXXXXXXXXXXXXXXXX\n",
      "2022-04-15 23:06:06,698 - lwa_f.blocks.block:snap01 - INFO - adc - Chip 4, Lane 7:    XXXXXXXXXXXXXXXXXXXXXXXXXXXXX---|----XXXXXXXXXXXXXXXXXXXXXXXXXXX\n",
      "2022-04-15 23:06:06,699 - lwa_f.blocks.block:snap01 - INFO - adc - Chip 5, Lane 0:    XXXXXXXXXXXXXXXXXXXXXXXXXX----|----XXXXXXXXXXXXXXXXXXXXXXXXXXXXX\n",
      "2022-04-15 23:06:06,699 - lwa_f.blocks.block:snap01 - INFO - adc - Chip 5, Lane 1:    XXXXXXXXXXXXXXXXXXXXXXXXXX----|----XXXXXXXXXXXXXXXXXXXXXXXXXXXXX\n",
      "2022-04-15 23:06:06,700 - lwa_f.blocks.block:snap01 - INFO - adc - Chip 5, Lane 2:    XXXXXXXXXXXXXXXXXXXXXXXXXX----|----XXXXXXXXXXXXXXXXXXXXXXXXXXXXX\n",
      "2022-04-15 23:06:06,700 - lwa_f.blocks.block:snap01 - INFO - adc - Chip 5, Lane 3:    XXXXXXXXXXXXXXXXXXXXXXXXXX----|----XXXXXXXXXXXXXXXXXXXXXXXXXXXXX\n",
      "2022-04-15 23:06:06,701 - lwa_f.blocks.block:snap01 - INFO - adc - Chip 5, Lane 4:    XXXXXXXXXXXXXXXXXXXXXXXXX----|-----XXXXXXXXXXXXXXXXXXXXXXXXXXXXX\n",
      "2022-04-15 23:06:06,701 - lwa_f.blocks.block:snap01 - INFO - adc - Chip 5, Lane 5:    XXXXXXXXXXXXXXXXXXXXXXXXX----|----XXXXXXXXXXXXXXXXXXXXXXXXXXXXXX\n",
      "2022-04-15 23:06:06,702 - lwa_f.blocks.block:snap01 - INFO - adc - Chip 5, Lane 6:    XXXXXXXXXXXXXXXXXXXXXXXXX----|----XXXXXXXXXXXXXXXXXXXXXXXXXXXXXX\n",
      "2022-04-15 23:06:06,702 - lwa_f.blocks.block:snap01 - INFO - adc - Chip 5, Lane 7:    XXXXXXXXXXXXXXXXXXXXXXXXX----|----XXXXXXXXXXXXXXXXXXXXXXXXXXXXXX\n",
      "2022-04-15 23:06:06,703 - lwa_f.blocks.block:snap01 - INFO - adc - Chip 6, Lane 0:    XXXXXXXXXXXXXXXXXXXXXXXXXXXX----|----XXXXXXXXXXXXXXXXXXXXXXXXXXX\n",
      "2022-04-15 23:06:06,703 - lwa_f.blocks.block:snap01 - INFO - adc - Chip 6, Lane 1:    XXXXXXXXXXXXXXXXXXXXXXXXX----|----XXXXXXXXXXXXXXXXXXXXXXXXXXXXXX\n"
     ]
    },
    {
     "name": "stdout",
     "output_type": "stream",
     "text": [
      "2022-04-15 23:06:06,704 - lwa_f.blocks.block:snap01 - INFO - adc - Chip 6, Lane 2:    XXXXXXXXXXXXXXXXXXXXXXXXXX---|----XXXXXXXXXXXXXXXXXXXXXXXXXXXXXX\n",
      "2022-04-15 23:06:06,704 - lwa_f.blocks.block:snap01 - INFO - adc - Chip 6, Lane 3:    XXXXXXXXXXXXXXXXXXXXXXXXXX----|----XXXXXXXXXXXXXXXXXXXXXXXXXXXXX\n",
      "2022-04-15 23:06:06,705 - lwa_f.blocks.block:snap01 - INFO - adc - Chip 6, Lane 4:    XXXXXXXXXXXXXXXXXXXXXXXXXX----|----XXXXXXXXXXXXXXXXXXXXXXXXXXXXX\n",
      "2022-04-15 23:06:06,705 - lwa_f.blocks.block:snap01 - INFO - adc - Chip 6, Lane 5:    XXXXXXXXXXXXXXXXXXXXXXXXXXXX---|----XXXXXXXXXXXXXXXXXXXXXXXXXXXX\n",
      "2022-04-15 23:06:06,706 - lwa_f.blocks.block:snap01 - INFO - adc - Chip 6, Lane 6:    XXXXXXXXXXXXXXXXXXXXXXXXXX----|----XXXXXXXXXXXXXXXXXXXXXXXXXXXXX\n",
      "2022-04-15 23:06:06,706 - lwa_f.blocks.block:snap01 - INFO - adc - Chip 6, Lane 7:    XXXXXXXXXXXXXXXXXXXXXXXXXX----|----XXXXXXXXXXXXXXXXXXXXXXXXXXXXX\n",
      "2022-04-15 23:06:06,707 - lwa_f.blocks.block:snap01 - INFO - adc - Chip 7, Lane 0:    XXXXXXXXXXXXXXXXXXXXXXXXXXXXXXX----|----XXXXXXXXXXXXXXXXXXXXXXXX\n",
      "2022-04-15 23:06:06,708 - lwa_f.blocks.block:snap01 - INFO - adc - Chip 7, Lane 1:    XXXXXXXXXXXXXXXXXXXXXXXXXXXXXXX----|----XXXXXXXXXXXXXXXXXXXXXXXX\n",
      "2022-04-15 23:06:06,708 - lwa_f.blocks.block:snap01 - INFO - adc - Chip 7, Lane 2:    XXXXXXXXXXXXXXXXXXXXXXXXXXXXXXX----|----XXXXXXXXXXXXXXXXXXXXXXXX\n",
      "2022-04-15 23:06:06,709 - lwa_f.blocks.block:snap01 - INFO - adc - Chip 7, Lane 3:    XXXXXXXXXXXXXXXXXXXXXXXXXXXXXXX----|----XXXXXXXXXXXXXXXXXXXXXXXX\n",
      "2022-04-15 23:06:06,709 - lwa_f.blocks.block:snap01 - INFO - adc - Chip 7, Lane 4:    XXXXXXXXXXXXXXXXXXXXXXXXXXXXXX----|-----XXXXXXXXXXXXXXXXXXXXXXXX\n",
      "2022-04-15 23:06:06,710 - lwa_f.blocks.block:snap01 - INFO - adc - Chip 7, Lane 5:    XXXXXXXXXXXXXXXXXXXXXXXXXXXXXXXX----|----XXXXXXXXXXXXXXXXXXXXXXX\n",
      "2022-04-15 23:06:06,710 - lwa_f.blocks.block:snap01 - INFO - adc - Chip 7, Lane 6:    XXXXXXXXXXXXXXXXXXXXXXXXXXXXXXXX----|----XXXXXXXXXXXXXXXXXXXXXXX\n",
      "2022-04-15 23:06:06,711 - lwa_f.blocks.block:snap01 - INFO - adc - Chip 7, Lane 7:    XXXXXXXXXXXXXXXXXXXXXXXXXXXXXX----|----XXXXXXXXXXXXXXXXXXXXXXXXX\n",
      "2022-04-15 23:06:09,456 - lwa_f.blocks.block:snap01 - INFO - adc - FMC 1 Scanning data delays\n"
     ]
    },
    {
     "name": "stderr",
     "output_type": "stream",
     "text": [
      "100% (64 of 64) |########################| Elapsed Time: 0:00:07 Time:  0:00:07\n"
     ]
    },
    {
     "name": "stdout",
     "output_type": "stream",
     "text": [
      "2022-04-15 23:06:16,713 - lwa_f.blocks.block:snap01 - INFO - adc - Bitslipping board 0 because everywhere was bad\n",
      "2022-04-15 23:06:17,878 - lwa_f.blocks.block:snap01 - INFO - adc - FMC 1 Scanning data delays\n"
     ]
    },
    {
     "name": "stderr",
     "output_type": "stream",
     "text": [
      "100% (64 of 64) |########################| Elapsed Time: 0:00:07 Time:  0:00:07\n"
     ]
    },
    {
     "name": "stdout",
     "output_type": "stream",
     "text": [
      "2022-04-15 23:06:25,225 - lwa_f.blocks.block:snap01 - INFO - adc - Bitslipping board 0 because everywhere was bad\n",
      "2022-04-15 23:06:26,254 - lwa_f.blocks.block:snap01 - INFO - adc - FMC 1 Scanning data delays\n"
     ]
    },
    {
     "name": "stderr",
     "output_type": "stream",
     "text": [
      "100% (64 of 64) |########################| Elapsed Time: 0:00:07 Time:  0:00:07\n"
     ]
    },
    {
     "name": "stdout",
     "output_type": "stream",
     "text": [
      "2022-04-15 23:06:33,594 - lwa_f.blocks.block:snap01 - INFO - adc - Bitslipping board 0 chip 0 because nowhere was good\n",
      "2022-04-15 23:06:33,606 - lwa_f.blocks.block:snap01 - INFO - adc - Bitslipping board 0 chip 1 because nowhere was good\n",
      "2022-04-15 23:06:33,616 - lwa_f.blocks.block:snap01 - INFO - adc - Bitslipping board 0 chip 2 because nowhere was good\n",
      "2022-04-15 23:06:33,629 - lwa_f.blocks.block:snap01 - INFO - adc - Bitslipping board 0 chip 3 because nowhere was good\n",
      "2022-04-15 23:06:34,742 - lwa_f.blocks.block:snap01 - INFO - adc - FMC 1 Scanning data delays\n"
     ]
    },
    {
     "name": "stderr",
     "output_type": "stream",
     "text": [
      "100% (64 of 64) |########################| Elapsed Time: 0:00:07 Time:  0:00:07\n"
     ]
    },
    {
     "name": "stdout",
     "output_type": "stream",
     "text": [
      "2022-04-15 23:06:42,067 - lwa_f.blocks.block:snap01 - INFO - adc - Bitslipping board 0 chip 0 because nowhere was good\n",
      "2022-04-15 23:06:42,080 - lwa_f.blocks.block:snap01 - INFO - adc - Bitslipping board 0 chip 1 because nowhere was good\n",
      "2022-04-15 23:06:42,091 - lwa_f.blocks.block:snap01 - INFO - adc - Bitslipping board 0 chip 2 because nowhere was good\n",
      "2022-04-15 23:06:42,103 - lwa_f.blocks.block:snap01 - INFO - adc - Bitslipping board 0 chip 3 because nowhere was good\n",
      "2022-04-15 23:06:43,096 - lwa_f.blocks.block:snap01 - INFO - adc - FMC 1 Scanning data delays\n"
     ]
    },
    {
     "name": "stderr",
     "output_type": "stream",
     "text": [
      "100% (64 of 64) |########################| Elapsed Time: 0:00:07 Time:  0:00:07\n"
     ]
    },
    {
     "name": "stdout",
     "output_type": "stream",
     "text": [
      "2022-04-15 23:06:50,506 - lwa_f.blocks.block:snap01 - INFO - adc - Bitslipping board 0 chip 0 because nowhere was good\n",
      "2022-04-15 23:06:50,523 - lwa_f.blocks.block:snap01 - INFO - adc - Bitslipping board 0 chip 1 because nowhere was good\n",
      "2022-04-15 23:06:50,536 - lwa_f.blocks.block:snap01 - INFO - adc - Bitslipping board 0 chip 2 because nowhere was good\n",
      "2022-04-15 23:06:50,548 - lwa_f.blocks.block:snap01 - INFO - adc - Bitslipping board 0 chip 3 because nowhere was good\n",
      "2022-04-15 23:06:51,607 - lwa_f.blocks.block:snap01 - INFO - adc - FMC 1 Scanning data delays\n"
     ]
    },
    {
     "name": "stderr",
     "output_type": "stream",
     "text": [
      "100% (64 of 64) |########################| Elapsed Time: 0:00:07 Time:  0:00:07\n"
     ]
    },
    {
     "name": "stdout",
     "output_type": "stream",
     "text": [
      "2022-04-15 23:06:58,992 - lwa_f.blocks.block:snap01 - INFO - adc - Bitslipping board 0 chip 0 because nowhere was good\n",
      "2022-04-15 23:06:59,004 - lwa_f.blocks.block:snap01 - INFO - adc - Bitslipping board 0 chip 1 because nowhere was good\n",
      "2022-04-15 23:06:59,016 - lwa_f.blocks.block:snap01 - INFO - adc - Bitslipping board 0 chip 2 because nowhere was good\n",
      "2022-04-15 23:06:59,028 - lwa_f.blocks.block:snap01 - INFO - adc - Bitslipping board 0 chip 3 because nowhere was good\n",
      "2022-04-15 23:07:00,123 - lwa_f.blocks.block:snap01 - INFO - adc - FMC 1 Scanning data delays\n"
     ]
    },
    {
     "name": "stderr",
     "output_type": "stream",
     "text": [
      "100% (64 of 64) |########################| Elapsed Time: 0:00:07 Time:  0:00:07\n"
     ]
    },
    {
     "name": "stdout",
     "output_type": "stream",
     "text": [
      "2022-04-15 23:07:07,587 - lwa_f.blocks.block:snap01 - INFO - adc - Bitslipping board 0 chip 0 because nowhere was good\n",
      "2022-04-15 23:07:07,600 - lwa_f.blocks.block:snap01 - INFO - adc - Bitslipping board 0 chip 1 because nowhere was good\n",
      "2022-04-15 23:07:07,613 - lwa_f.blocks.block:snap01 - INFO - adc - Bitslipping board 0 chip 2 because nowhere was good\n",
      "2022-04-15 23:07:07,626 - lwa_f.blocks.block:snap01 - INFO - adc - Bitslipping board 0 chip 3 because nowhere was good\n",
      "2022-04-15 23:07:08,679 - lwa_f.blocks.block:snap01 - INFO - adc - FMC 1 Scanning data delays\n"
     ]
    },
    {
     "name": "stderr",
     "output_type": "stream",
     "text": [
      "100% (64 of 64) |########################| Elapsed Time: 0:00:07 Time:  0:00:07\n"
     ]
    },
    {
     "name": "stdout",
     "output_type": "stream",
     "text": [
      "2022-04-15 23:07:15,995 - lwa_f.blocks.block:snap01 - INFO - adc - FMC 1 data lane delays:\n",
      "[[0, 0, 0, 0, 0, 0, 0, 0], [0, 0, 0, 0, 0, 0, 0, 0], [0, 0, 0, 0, 0, 0, 0, 0], [0, 0, 0, 0, 0, 0, 0, 0], [280, 288, 280, 296, 288, 288, 280, 288], [224, 224, 216, 216, 224, 216, 232, 216], [272, 256, 264, 272, 264, 264, 264, 264], [304, 304, 304, 296, 296, 296, 296, 296]]\n",
      "2022-04-15 23:07:15,996 - lwa_f.blocks.block:snap01 - INFO - adc - FMC 1 data lane slacks:\n",
      "[[0, 0, 0, 0, 0, 0, 0, 0], [0, 0, 0, 0, 0, 0, 0, 0], [0, 0, 0, 0, 0, 0, 0, 0], [0, 0, 0, 0, 0, 0, 0, 0], [40, 40, 40, 40, 40, 40, 32, 40], [40, 40, 32, 32, 40, 32, 40, 32], [32, 32, 32, 32, 32, 40, 32, 32], [40, 40, 32, 40, 32, 32, 32, 32]]\n",
      "2022-04-15 23:07:15,996 - lwa_f.blocks.block:snap01 - WARNING - adc - Delay solutions have small slack\n",
      "2022-04-15 23:07:15,997 - lwa_f.blocks.block:snap01 - INFO - adc - Chip 0, Lane 0:    |XXXXXXXXXXXXXXXXXXXXXXXXXXXXXXXXXXXXXXXXXXXXXXXXXXXXXXXXXXXXXXX\n",
      "2022-04-15 23:07:15,998 - lwa_f.blocks.block:snap01 - INFO - adc - Chip 0, Lane 1:    |XXXXXXXXXXXXXXXXXXXXXXXXXXXXXXXXXXXXXXXXXXXXXXXXXXXXXXXXXXXXXXX\n",
      "2022-04-15 23:07:15,999 - lwa_f.blocks.block:snap01 - INFO - adc - Chip 0, Lane 2:    |XXXXXXXXXXXXXXXXXXXXXXXXXXXXXXXXXXXXXXXXXXXXXXXXXXXXXXXXXXXXXXX\n",
      "2022-04-15 23:07:16,000 - lwa_f.blocks.block:snap01 - INFO - adc - Chip 0, Lane 3:    |XXXXXXXXXXXXXXXXXXXXXXXXXXXXXXXXXXXXXXXXXXXXXXXXXXXXXXXXXXXXXXX\n",
      "2022-04-15 23:07:16,000 - lwa_f.blocks.block:snap01 - INFO - adc - Chip 0, Lane 4:    |XXXXXXXXXXXXXXXXXXXXXXXXXXXXXXXXXXXXXXXXXXXXXXXXXXXXXXXXXXXXXXX\n",
      "2022-04-15 23:07:16,001 - lwa_f.blocks.block:snap01 - INFO - adc - Chip 0, Lane 5:    |XXXXXXXXXXXXXXXXXXXXXXXXXXXXXXXXXXXXXXXXXXXXXXXXXXXXXXXXXXXXXXX\n",
      "2022-04-15 23:07:16,002 - lwa_f.blocks.block:snap01 - INFO - adc - Chip 0, Lane 6:    |XXXXXXXXXXXXXXXXXXXXXXXXXXXXXXXXXXXXXXXXXXXXXXXXXXXXXXXXXXXXXXX\n",
      "2022-04-15 23:07:16,002 - lwa_f.blocks.block:snap01 - INFO - adc - Chip 0, Lane 7:    |XXXXXXXXXXXXXXXXXXXXXXXXXXXXXXXXXXXXXXXXXXXXXXXXXXXXXXXXXXXXXXX\n",
      "2022-04-15 23:07:16,003 - lwa_f.blocks.block:snap01 - INFO - adc - Chip 1, Lane 0:    |XXXXXXXXXXXXXXXXXXXXXXXXXXXXXXXXXXXXXXXXXXXXXXXXXXXXXXXXXXXXXXX\n",
      "2022-04-15 23:07:16,004 - lwa_f.blocks.block:snap01 - INFO - adc - Chip 1, Lane 1:    |XXXXXXXXXXXXXXXXXXXXXXXXXXXXXXXXXXXXXXXXXXXXXXXXXXXXXXXXXXXXXXX\n",
      "2022-04-15 23:07:16,004 - lwa_f.blocks.block:snap01 - INFO - adc - Chip 1, Lane 2:    |XXXXXXXXXXXXXXXXXXXXXXXXXXXXXXXXXXXXXXXXXXXXXXXXXXXXXXXXXXXXXXX\n",
      "2022-04-15 23:07:16,005 - lwa_f.blocks.block:snap01 - INFO - adc - Chip 1, Lane 3:    |XXXXXXXXXXXXXXXXXXXXXXXXXXXXXXXXXXXXXXXXXXXXXXXXXXXXXXXXXXXXXXX\n",
      "2022-04-15 23:07:16,006 - lwa_f.blocks.block:snap01 - INFO - adc - Chip 1, Lane 4:    |XXXXXXXXXXXXXXXXXXXXXXXXXXXXXXXXXXXXXXXXXXXXXXXXXXXXXXXXXXXXXXX\n",
      "2022-04-15 23:07:16,006 - lwa_f.blocks.block:snap01 - INFO - adc - Chip 1, Lane 5:    |XXXXXXXXXXXXXXXXXXXXXXXXXXXXXXXXXXXXXXXXXXXXXXXXXXXXXXXXXXXXXXX\n",
      "2022-04-15 23:07:16,007 - lwa_f.blocks.block:snap01 - INFO - adc - Chip 1, Lane 6:    |XXXXXXXXXXXXXXXXXXXXXXXXXXXXXXXXXXXXXXXXXXXXXXXXXXXXXXXXXXXXXXX\n",
      "2022-04-15 23:07:16,007 - lwa_f.blocks.block:snap01 - INFO - adc - Chip 1, Lane 7:    |XXXXXXXXXXXXXXXXXXXXXXXXXXXXXXXXXXXXXXXXXXXXXXXXXXXXXXXXXXXXXXX\n",
      "2022-04-15 23:07:16,008 - lwa_f.blocks.block:snap01 - INFO - adc - Chip 2, Lane 0:    |XXXXXXXXXXXXXXXXXXXXXXXXXXXXXXXXXXXXXXXXXXXXXXXXXXXXXXXXXXXXXXX\n",
      "2022-04-15 23:07:16,009 - lwa_f.blocks.block:snap01 - INFO - adc - Chip 2, Lane 1:    |XXXXXXXXXXXXXXXXXXXXXXXXXXXXXXXXXXXXXXXXXXXXXXXXXXXXXXXXXXXXXXX\n",
      "2022-04-15 23:07:16,009 - lwa_f.blocks.block:snap01 - INFO - adc - Chip 2, Lane 2:    |XXXXXXXXXXXXXXXXXXXXXXXXXXXXXXXXXXXXXXXXXXXXXXXXXXXXXXXXXXXXXXX\n",
      "2022-04-15 23:07:16,010 - lwa_f.blocks.block:snap01 - INFO - adc - Chip 2, Lane 3:    |XXXXXXXXXXXXXXXXXXXXXXXXXXXXXXXXXXXXXXXXXXXXXXXXXXXXXXXXXXXXXXX\n",
      "2022-04-15 23:07:16,010 - lwa_f.blocks.block:snap01 - INFO - adc - Chip 2, Lane 4:    |XXXXXXXXXXXXXXXXXXXXXXXXXXXXXXXXXXXXXXXXXXXXXXXXXXXXXXXXXXXXXXX\n",
      "2022-04-15 23:07:16,011 - lwa_f.blocks.block:snap01 - INFO - adc - Chip 2, Lane 5:    |XXXXXXXXXXXXXXXXXXXXXXXXXXXXXXXXXXXXXXXXXXXXXXXXXXXXXXXXXXXXXXX\n",
      "2022-04-15 23:07:16,012 - lwa_f.blocks.block:snap01 - INFO - adc - Chip 2, Lane 6:    |XXXXXXXXXXXXXXXXXXXXXXXXXXXXXXXXXXXXXXXXXXXXXXXXXXXXXXXXXXXXXXX\n",
      "2022-04-15 23:07:16,012 - lwa_f.blocks.block:snap01 - INFO - adc - Chip 2, Lane 7:    |XXXXXXXXXXXXXXXXXXXXXXXXXXXXXXXXXXXXXXXXXXXXXXXXXXXXXXXXXXXXXXX\n",
      "2022-04-15 23:07:16,013 - lwa_f.blocks.block:snap01 - INFO - adc - Chip 3, Lane 0:    |XXXXXXXXXXXXXXXXXXXXXXXXXXXXXXXXXXXXXXXXXXXXXXXXXXXXXXXXXXXXXXX\n",
      "2022-04-15 23:07:16,013 - lwa_f.blocks.block:snap01 - INFO - adc - Chip 3, Lane 1:    |XXXXXXXXXXXXXXXXXXXXXXXXXXXXXXXXXXXXXXXXXXXXXXXXXXXXXXXXXXXXXXX\n",
      "2022-04-15 23:07:16,014 - lwa_f.blocks.block:snap01 - INFO - adc - Chip 3, Lane 2:    |XXXXXXXXXXXXXXXXXXXXXXXXXXXXXXXXXXXXXXXXXXXXXXXXXXXXXXXXXXXXXXX\n",
      "2022-04-15 23:07:16,015 - lwa_f.blocks.block:snap01 - INFO - adc - Chip 3, Lane 3:    |XXXXXXXXXXXXXXXXXXXXXXXXXXXXXXXXXXXXXXXXXXXXXXXXXXXXXXXXXXXXXXX\n",
      "2022-04-15 23:07:16,015 - lwa_f.blocks.block:snap01 - INFO - adc - Chip 3, Lane 4:    |XXXXXXXXXXXXXXXXXXXXXXXXXXXXXXXXXXXXXXXXXXXXXXXXXXXXXXXXXXXXXXX\n",
      "2022-04-15 23:07:16,016 - lwa_f.blocks.block:snap01 - INFO - adc - Chip 3, Lane 5:    |XXXXXXXXXXXXXXXXXXXXXXXXXXXXXXXXXXXXXXXXXXXXXXXXXXXXXXXXXXXXXXX\n",
      "2022-04-15 23:07:16,016 - lwa_f.blocks.block:snap01 - INFO - adc - Chip 3, Lane 6:    |XXXXXXXXXXXXXXXXXXXXXXXXXXXXXXXXXXXXXXXXXXXXXXXXXXXXXXXXXXXXXXX\n",
      "2022-04-15 23:07:16,017 - lwa_f.blocks.block:snap01 - INFO - adc - Chip 3, Lane 7:    |XXXXXXXXXXXXXXXXXXXXXXXXXXXXXXXXXXXXXXXXXXXXXXXXXXXXXXXXXXXXXXX\n",
      "2022-04-15 23:07:16,018 - lwa_f.blocks.block:snap01 - INFO - adc - Chip 4, Lane 0:    XXXXXXXXXXXXXXXXXXXXXXXXXXXXXXX----|-----XXXXXXXXXXXXXXXXXXXXXXX\n",
      "2022-04-15 23:07:16,018 - lwa_f.blocks.block:snap01 - INFO - adc - Chip 4, Lane 1:    XXXXXXXXXXXXXXXXXXXXXXXXXXXXXXXX----|----XXXXXXXXXXXXXXXXXXXXXXX\n",
      "2022-04-15 23:07:16,019 - lwa_f.blocks.block:snap01 - INFO - adc - Chip 4, Lane 2:    XXXXXXXXXXXXXXXXXXXXXXXXXXXXXXX----|-----XXXXXXXXXXXXXXXXXXXXXXX\n",
      "2022-04-15 23:07:16,019 - lwa_f.blocks.block:snap01 - INFO - adc - Chip 4, Lane 3:    XXXXXXXXXXXXXXXXXXXXXXXXXXXXXXXXX----|----XXXXXXXXXXXXXXXXXXXXXX\n",
      "2022-04-15 23:07:16,020 - lwa_f.blocks.block:snap01 - INFO - adc - Chip 4, Lane 4:    XXXXXXXXXXXXXXXXXXXXXXXXXXXXXXXX----|----XXXXXXXXXXXXXXXXXXXXXXX\n",
      "2022-04-15 23:07:16,021 - lwa_f.blocks.block:snap01 - INFO - adc - Chip 4, Lane 5:    XXXXXXXXXXXXXXXXXXXXXXXXXXXXXXXX----|----XXXXXXXXXXXXXXXXXXXXXXX\n",
      "2022-04-15 23:07:16,021 - lwa_f.blocks.block:snap01 - INFO - adc - Chip 4, Lane 6:    XXXXXXXXXXXXXXXXXXXXXXXXXXXXXXXX---|----XXXXXXXXXXXXXXXXXXXXXXXX\n",
      "2022-04-15 23:07:16,022 - lwa_f.blocks.block:snap01 - INFO - adc - Chip 4, Lane 7:    XXXXXXXXXXXXXXXXXXXXXXXXXXXXXXXX----|----XXXXXXXXXXXXXXXXXXXXXXX\n",
      "2022-04-15 23:07:16,022 - lwa_f.blocks.block:snap01 - INFO - adc - Chip 5, Lane 0:    XXXXXXXXXXXXXXXXXXXXXXXX----|----XXXXXXXXXXXXXXXXXXXXXXXXXXXXXXX\n",
      "2022-04-15 23:07:16,023 - lwa_f.blocks.block:snap01 - INFO - adc - Chip 5, Lane 1:    XXXXXXXXXXXXXXXXXXXXXXXX----|----XXXXXXXXXXXXXXXXXXXXXXXXXXXXXXX\n",
      "2022-04-15 23:07:16,024 - lwa_f.blocks.block:snap01 - INFO - adc - Chip 5, Lane 2:    XXXXXXXXXXXXXXXXXXXXXXXX---|----XXXXXXXXXXXXXXXXXXXXXXXXXXXXXXXX\n",
      "2022-04-15 23:07:16,024 - lwa_f.blocks.block:snap01 - INFO - adc - Chip 5, Lane 3:    XXXXXXXXXXXXXXXXXXXXXXXX---|----XXXXXXXXXXXXXXXXXXXXXXXXXXXXXXXX\n",
      "2022-04-15 23:07:16,025 - lwa_f.blocks.block:snap01 - INFO - adc - Chip 5, Lane 4:    XXXXXXXXXXXXXXXXXXXXXXXX----|----XXXXXXXXXXXXXXXXXXXXXXXXXXXXXXX\n",
      "2022-04-15 23:07:16,025 - lwa_f.blocks.block:snap01 - INFO - adc - Chip 5, Lane 5:    XXXXXXXXXXXXXXXXXXXXXXXX---|----XXXXXXXXXXXXXXXXXXXXXXXXXXXXXXXX\n",
      "2022-04-15 23:07:16,026 - lwa_f.blocks.block:snap01 - INFO - adc - Chip 5, Lane 6:    XXXXXXXXXXXXXXXXXXXXXXXXX----|----XXXXXXXXXXXXXXXXXXXXXXXXXXXXXX\n",
      "2022-04-15 23:07:16,026 - lwa_f.blocks.block:snap01 - INFO - adc - Chip 5, Lane 7:    XXXXXXXXXXXXXXXXXXXXXXXX---|----XXXXXXXXXXXXXXXXXXXXXXXXXXXXXXXX\n",
      "2022-04-15 23:07:16,027 - lwa_f.blocks.block:snap01 - INFO - adc - Chip 6, Lane 0:    XXXXXXXXXXXXXXXXXXXXXXXXXXXXXXX---|----XXXXXXXXXXXXXXXXXXXXXXXXX\n"
     ]
    },
    {
     "name": "stdout",
     "output_type": "stream",
     "text": [
      "2022-04-15 23:07:16,028 - lwa_f.blocks.block:snap01 - INFO - adc - Chip 6, Lane 1:    XXXXXXXXXXXXXXXXXXXXXXXXXXXXX---|----XXXXXXXXXXXXXXXXXXXXXXXXXXX\n",
      "2022-04-15 23:07:16,029 - lwa_f.blocks.block:snap01 - INFO - adc - Chip 6, Lane 2:    XXXXXXXXXXXXXXXXXXXXXXXXXXXXXX---|----XXXXXXXXXXXXXXXXXXXXXXXXXX\n",
      "2022-04-15 23:07:16,029 - lwa_f.blocks.block:snap01 - INFO - adc - Chip 6, Lane 3:    XXXXXXXXXXXXXXXXXXXXXXXXXXXXXXX---|----XXXXXXXXXXXXXXXXXXXXXXXXX\n",
      "2022-04-15 23:07:16,030 - lwa_f.blocks.block:snap01 - INFO - adc - Chip 6, Lane 4:    XXXXXXXXXXXXXXXXXXXXXXXXXXXXXX---|----XXXXXXXXXXXXXXXXXXXXXXXXXX\n",
      "2022-04-15 23:07:16,031 - lwa_f.blocks.block:snap01 - INFO - adc - Chip 6, Lane 5:    XXXXXXXXXXXXXXXXXXXXXXXXXXXXX----|----XXXXXXXXXXXXXXXXXXXXXXXXXX\n",
      "2022-04-15 23:07:16,032 - lwa_f.blocks.block:snap01 - INFO - adc - Chip 6, Lane 6:    XXXXXXXXXXXXXXXXXXXXXXXXXXXXXX---|----XXXXXXXXXXXXXXXXXXXXXXXXXX\n",
      "2022-04-15 23:07:16,033 - lwa_f.blocks.block:snap01 - INFO - adc - Chip 6, Lane 7:    XXXXXXXXXXXXXXXXXXXXXXXXXXXXXX---|----XXXXXXXXXXXXXXXXXXXXXXXXXX\n",
      "2022-04-15 23:07:16,033 - lwa_f.blocks.block:snap01 - INFO - adc - Chip 7, Lane 0:    XXXXXXXXXXXXXXXXXXXXXXXXXXXXXXXXXX----|----XXXXXXXXXXXXXXXXXXXXX\n",
      "2022-04-15 23:07:16,034 - lwa_f.blocks.block:snap01 - INFO - adc - Chip 7, Lane 1:    XXXXXXXXXXXXXXXXXXXXXXXXXXXXXXXXXX----|----XXXXXXXXXXXXXXXXXXXXX\n",
      "2022-04-15 23:07:16,035 - lwa_f.blocks.block:snap01 - INFO - adc - Chip 7, Lane 2:    XXXXXXXXXXXXXXXXXXXXXXXXXXXXXXXXXXX---|----XXXXXXXXXXXXXXXXXXXXX\n",
      "2022-04-15 23:07:16,036 - lwa_f.blocks.block:snap01 - INFO - adc - Chip 7, Lane 3:    XXXXXXXXXXXXXXXXXXXXXXXXXXXXXXXXX----|----XXXXXXXXXXXXXXXXXXXXXX\n",
      "2022-04-15 23:07:16,036 - lwa_f.blocks.block:snap01 - INFO - adc - Chip 7, Lane 4:    XXXXXXXXXXXXXXXXXXXXXXXXXXXXXXXXXX---|----XXXXXXXXXXXXXXXXXXXXXX\n",
      "2022-04-15 23:07:16,037 - lwa_f.blocks.block:snap01 - INFO - adc - Chip 7, Lane 5:    XXXXXXXXXXXXXXXXXXXXXXXXXXXXXXXXXX---|----XXXXXXXXXXXXXXXXXXXXXX\n",
      "2022-04-15 23:07:16,037 - lwa_f.blocks.block:snap01 - INFO - adc - Chip 7, Lane 6:    XXXXXXXXXXXXXXXXXXXXXXXXXXXXXXXXXX---|----XXXXXXXXXXXXXXXXXXXXXX\n",
      "2022-04-15 23:07:16,038 - lwa_f.blocks.block:snap01 - INFO - adc - Chip 7, Lane 7:    XXXXXXXXXXXXXXXXXXXXXXXXXXXXXXXXXX---|----XXXXXXXXXXXXXXXXXXXXXX\n",
      "2022-04-15 23:07:17,377 - lwa_f.blocks.block:snap01 - ERROR - adc - FMC 1: Data calibration Failure!\n",
      "2022-04-15 23:07:21,545 - lwa_f.snap2_fengine:snap01 - WARNING - Updating telescope time\n",
      "2022-04-15 23:07:22,062 - lwa_f.blocks.block:snap01 - INFO - sync - Loading new telescope time at Fri Apr 15 23:07:23 2022\n",
      "2022-04-15 23:07:28,549 - lwa_f.blocks.block:snap01 - INFO - sync - Detected sync period 536870912.0 (2^29.0) clocks\n",
      "2022-04-15 23:07:31,288 - lwa_f.blocks.block:snap01 - INFO - sync - Loading new telescope time at Fri Apr 15 23:07:34 2022\n",
      "2022-04-15 23:07:34,040 - lwa_f.snap2_fengine:snap01 - INFO - Disabling EQ TVGs...\n",
      "2022-04-15 23:07:34,043 - lwa_f.snap2_fengine:snap01 - INFO - Arming sync generators\n",
      "2022-04-15 23:07:34,096 - lwa_f.blocks.block:snap01 - INFO - packetizer - Full data rate is 50.33 Gbps\n",
      "2022-04-15 23:07:34,097 - lwa_f.blocks.block:snap01 - INFO - packetizer - 0.95 link occupation => Max 0.75 bandwidth sent\n",
      "2022-04-15 23:07:34,098 - lwa_f.blocks.block:snap01 - INFO - packetizer - 0.95 link occupation => Max 3092 channels sent\n",
      "2022-04-15 23:07:34,099 - lwa_f.blocks.block:snap01 - INFO - packetizer - Will allocate 3072 channels in 32 packets\n",
      "2022-04-15 23:07:34,099 - lwa_f.blocks.block:snap01 - INFO - packetizer - Number of words used: 6208\n",
      "2022-04-15 23:07:34,100 - lwa_f.blocks.block:snap01 - INFO - packetizer - Number of words spare: 1984\n",
      "2022-04-15 23:07:34,101 - lwa_f.blocks.block:snap01 - INFO - packetizer - Number of spare chans per packet: 32\n",
      "2022-04-15 23:07:34,101 - lwa_f.blocks.block:snap01 - INFO - packetizer - Using 24 spare chans per packet\n",
      "2022-04-15 23:07:35,367 - lwa_f.snap2_fengine:snap01 - INFO - Enabling Ethernet output\n",
      "2022-04-15 23:07:35,371 - lwa_f.snap2_fengine:snap01 - INFO - Startup of snap01 complete\n"
     ]
    }
   ],
   "source": [
    "for snap2name in snap2names:\n",
    "    lwa_f = snap2_fengine.Snap2Fengine(snap2name)\n",
    "#    lwa_f.program()\n",
    "    lwa_f.cold_start_from_config(feng_config)"
   ]
  },
  {
   "cell_type": "code",
   "execution_count": 5,
   "metadata": {},
   "outputs": [
    {
     "name": "stdout",
     "output_type": "stream",
     "text": [
      "2022-04-15 23:08:26 [INFO    ] Pipelines all appear to be ready after 17.1 seconds\n",
      "2022-04-15 23:08:26 [INFO    ] Setting max data output rate per pipeline to 5000.0 Mbit/s\n",
      "2022-04-15 23:08:26 [INFO    ] Setting pipeline lxdlwagpu02:0 data destination to 10.41.0.25:10001\n",
      "2022-04-15 23:08:26 [INFO    ] Setting pipeline lxdlwagpu02:1 data destination to 10.41.0.25:10001\n",
      "2022-04-15 23:08:26 [INFO    ] Setting pipeline lxdlwagpu02:2 data destination to 10.41.0.41:10001\n",
      "2022-04-15 23:08:26 [INFO    ] Setting pipeline lxdlwagpu02:3 data destination to 10.41.0.41:10001\n",
      "2022-04-15 23:08:26 [INFO    ] Arming correlator core\n"
     ]
    },
    {
     "ename": "KeyError",
     "evalue": "'sync_time'",
     "output_type": "error",
     "traceback": [
      "\u001b[0;31m---------------------------------------------------------------------------\u001b[0m",
      "\u001b[0;31mKeyError\u001b[0m                                  Traceback (most recent call last)",
      "\u001b[0;32m<ipython-input-5-764808c1f380>\u001b[0m in \u001b[0;36m<module>\u001b[0;34m\u001b[0m\n\u001b[1;32m      2\u001b[0m \u001b[0mlwa_corr\u001b[0m\u001b[0;34m.\u001b[0m\u001b[0mstop_pipelines\u001b[0m\u001b[0;34m(\u001b[0m\u001b[0;34m)\u001b[0m   \u001b[0;31m# maybe not needed?\u001b[0m\u001b[0;34m\u001b[0m\u001b[0;34m\u001b[0m\u001b[0m\n\u001b[1;32m      3\u001b[0m \u001b[0mlwa_corr\u001b[0m\u001b[0;34m.\u001b[0m\u001b[0mstart_pipelines\u001b[0m\u001b[0;34m(\u001b[0m\u001b[0;34m)\u001b[0m\u001b[0;34m\u001b[0m\u001b[0;34m\u001b[0m\u001b[0m\n\u001b[0;32m----> 4\u001b[0;31m \u001b[0mlwa_corr\u001b[0m\u001b[0;34m.\u001b[0m\u001b[0mconfigure_corr\u001b[0m\u001b[0;34m(\u001b[0m\u001b[0mdest_ip\u001b[0m\u001b[0;34m=\u001b[0m\u001b[0mdest_ip\u001b[0m\u001b[0;34m,\u001b[0m \u001b[0mdest_port\u001b[0m\u001b[0;34m=\u001b[0m\u001b[0mdest_port\u001b[0m\u001b[0;34m)\u001b[0m\u001b[0;34m\u001b[0m\u001b[0;34m\u001b[0m\u001b[0m\n\u001b[0m",
      "\u001b[0;32m~/anaconda3/envs/casa/lib/python3.6/site-packages/lwa352_pipeline_control-1.0.0-py3.6.egg/lwa352_pipeline_control/lwa352_pipeline_control.py\u001b[0m in \u001b[0;36mconfigure_corr\u001b[0;34m(self, dest_ip, dest_port, max_mbps)\u001b[0m\n\u001b[1;32m    235\u001b[0m \u001b[0;34m\u001b[0m\u001b[0m\n\u001b[1;32m    236\u001b[0m         \u001b[0mself\u001b[0m\u001b[0;34m.\u001b[0m\u001b[0mlog\u001b[0m\u001b[0;34m.\u001b[0m\u001b[0minfo\u001b[0m\u001b[0;34m(\u001b[0m\u001b[0;34m\"Arming correlator core\"\u001b[0m\u001b[0;34m)\u001b[0m\u001b[0;34m\u001b[0m\u001b[0;34m\u001b[0m\u001b[0m\n\u001b[0;32m--> 237\u001b[0;31m         \u001b[0mself\u001b[0m\u001b[0;34m.\u001b[0m\u001b[0m_arm_and_wait\u001b[0m\u001b[0;34m(\u001b[0m\u001b[0;34m[\u001b[0m\u001b[0mpl\u001b[0m\u001b[0;34m.\u001b[0m\u001b[0mcorr\u001b[0m \u001b[0;32mfor\u001b[0m \u001b[0mpl\u001b[0m \u001b[0;32min\u001b[0m \u001b[0mself\u001b[0m\u001b[0;34m.\u001b[0m\u001b[0mpipelines\u001b[0m\u001b[0;34m]\u001b[0m\u001b[0;34m,\u001b[0m \u001b[0mself\u001b[0m\u001b[0;34m.\u001b[0m\u001b[0mARM_DELAY\u001b[0m\u001b[0;34m)\u001b[0m\u001b[0;34m\u001b[0m\u001b[0;34m\u001b[0m\u001b[0m\n\u001b[0m\u001b[1;32m    238\u001b[0m         \u001b[0mself\u001b[0m\u001b[0;34m.\u001b[0m\u001b[0mlog\u001b[0m\u001b[0;34m.\u001b[0m\u001b[0minfo\u001b[0m\u001b[0;34m(\u001b[0m\u001b[0;34m\"Arming correlator accumulator core\"\u001b[0m\u001b[0;34m)\u001b[0m\u001b[0;34m\u001b[0m\u001b[0;34m\u001b[0m\u001b[0m\n\u001b[1;32m    239\u001b[0m         \u001b[0mself\u001b[0m\u001b[0;34m.\u001b[0m\u001b[0m_arm_and_wait\u001b[0m\u001b[0;34m(\u001b[0m\u001b[0;34m[\u001b[0m\u001b[0mpl\u001b[0m\u001b[0;34m.\u001b[0m\u001b[0mcorr_acc\u001b[0m \u001b[0;32mfor\u001b[0m \u001b[0mpl\u001b[0m \u001b[0;32min\u001b[0m \u001b[0mself\u001b[0m\u001b[0;34m.\u001b[0m\u001b[0mpipelines\u001b[0m\u001b[0;34m]\u001b[0m\u001b[0;34m,\u001b[0m \u001b[0mself\u001b[0m\u001b[0;34m.\u001b[0m\u001b[0mARM_DELAY\u001b[0m\u001b[0;34m)\u001b[0m\u001b[0;34m\u001b[0m\u001b[0;34m\u001b[0m\u001b[0m\n",
      "\u001b[0;32m~/anaconda3/envs/casa/lib/python3.6/site-packages/lwa352_pipeline_control-1.0.0-py3.6.egg/lwa352_pipeline_control/lwa352_pipeline_control.py\u001b[0m in \u001b[0;36m_arm_and_wait\u001b[0;34m(self, blocks, delay)\u001b[0m\n\u001b[1;32m    158\u001b[0m         \"\"\"\n\u001b[1;32m    159\u001b[0m         \u001b[0;32massert\u001b[0m \u001b[0mdelay\u001b[0m \u001b[0;34m>=\u001b[0m \u001b[0;36m5\u001b[0m\u001b[0;34m,\u001b[0m \u001b[0;34m\"I won't arm <5 seconds in the future.\"\u001b[0m\u001b[0;34m\u001b[0m\u001b[0;34m\u001b[0m\u001b[0m\n\u001b[0;32m--> 160\u001b[0;31m         \u001b[0mcorr_arm_time\u001b[0m \u001b[0;34m=\u001b[0m \u001b[0mblocks\u001b[0m\u001b[0;34m[\u001b[0m\u001b[0;36m0\u001b[0m\u001b[0;34m]\u001b[0m\u001b[0;34m.\u001b[0m\u001b[0mget_next_allowed_start\u001b[0m\u001b[0;34m(\u001b[0m\u001b[0mdelay\u001b[0m\u001b[0;34m)\u001b[0m\u001b[0;34m\u001b[0m\u001b[0;34m\u001b[0m\u001b[0m\n\u001b[0m\u001b[1;32m    161\u001b[0m \u001b[0;34m\u001b[0m\u001b[0m\n\u001b[1;32m    162\u001b[0m         \u001b[0;32mfor\u001b[0m \u001b[0mb\u001b[0m \u001b[0;32min\u001b[0m \u001b[0mblocks\u001b[0m\u001b[0;34m:\u001b[0m\u001b[0;34m\u001b[0m\u001b[0;34m\u001b[0m\u001b[0m\n",
      "\u001b[0;32m~/anaconda3/envs/casa/lib/python3.6/site-packages/lwa352_pipeline_control-1.0.0-py3.6.egg/lwa352_pipeline_control/blocks/corr_control.py\u001b[0m in \u001b[0;36mget_next_allowed_start\u001b[0;34m(self, delay_s)\u001b[0m\n\u001b[1;32m     47\u001b[0m         \"\"\" \n\u001b[1;32m     48\u001b[0m         \u001b[0mstatus\u001b[0m \u001b[0;34m=\u001b[0m \u001b[0mself\u001b[0m\u001b[0;34m.\u001b[0m\u001b[0mget_bifrost_status\u001b[0m\u001b[0;34m(\u001b[0m\u001b[0muser_only\u001b[0m\u001b[0;34m=\u001b[0m\u001b[0;32mFalse\u001b[0m\u001b[0;34m)\u001b[0m\u001b[0;34m\u001b[0m\u001b[0;34m\u001b[0m\u001b[0m\n\u001b[0;32m---> 49\u001b[0;31m         \u001b[0msync_time\u001b[0m \u001b[0;34m=\u001b[0m \u001b[0mstatus\u001b[0m\u001b[0;34m[\u001b[0m\u001b[0;34m'sync_time'\u001b[0m\u001b[0;34m]\u001b[0m\u001b[0;34m\u001b[0m\u001b[0;34m\u001b[0m\u001b[0m\n\u001b[0m\u001b[1;32m     50\u001b[0m         \u001b[0mself\u001b[0m\u001b[0;34m.\u001b[0m\u001b[0m_log\u001b[0m\u001b[0;34m.\u001b[0m\u001b[0mdebug\u001b[0m\u001b[0;34m(\u001b[0m\u001b[0;34m\"Detected sync time %s\"\u001b[0m \u001b[0;34m%\u001b[0m \u001b[0mtime\u001b[0m\u001b[0;34m.\u001b[0m\u001b[0mctime\u001b[0m\u001b[0;34m(\u001b[0m\u001b[0msync_time\u001b[0m\u001b[0;34m)\u001b[0m\u001b[0;34m)\u001b[0m\u001b[0;34m\u001b[0m\u001b[0;34m\u001b[0m\u001b[0m\n\u001b[1;32m     51\u001b[0m         \u001b[0mspectra_rate\u001b[0m \u001b[0;34m=\u001b[0m \u001b[0mstatus\u001b[0m\u001b[0;34m[\u001b[0m\u001b[0;34m'bw_hz'\u001b[0m\u001b[0;34m]\u001b[0m \u001b[0;34m/\u001b[0m \u001b[0mstatus\u001b[0m\u001b[0;34m[\u001b[0m\u001b[0;34m'nchan'\u001b[0m\u001b[0;34m]\u001b[0m\u001b[0;34m\u001b[0m\u001b[0;34m\u001b[0m\u001b[0m\n",
      "\u001b[0;31mKeyError\u001b[0m: 'sync_time'"
     ]
    }
   ],
   "source": [
    "lwa_corr = Lwa352CorrelatorControl(xhosts, npipeline_per_host=npipeline)\n",
    "lwa_corr.stop_pipelines()   # maybe not needed?\n",
    "lwa_corr.start_pipelines() \n",
    "lwa_corr.configure_corr(dest_ip=dest_ip, dest_port=dest_port)"
   ]
  },
  {
   "cell_type": "code",
   "execution_count": 6,
   "metadata": {},
   "outputs": [
    {
     "name": "stdout",
     "output_type": "stream",
     "text": [
      "Found 0 slow recorders: \n"
     ]
    },
    {
     "data": {
      "text/plain": [
       "[]"
      ]
     },
     "execution_count": 6,
     "metadata": {},
     "output_type": "execute_result"
    }
   ],
   "source": [
    "rs = ezdr.Lwa352RecorderControl('slow')\n",
    "rs.start()"
   ]
  },
  {
   "cell_type": "markdown",
   "metadata": {},
   "source": [
    "### Read data and visualize/test"
   ]
  },
  {
   "cell_type": "code",
   "execution_count": null,
   "metadata": {},
   "outputs": [],
   "source": []
  },
  {
   "cell_type": "markdown",
   "metadata": {},
   "source": [
    "## Stop"
   ]
  },
  {
   "cell_type": "code",
   "execution_count": 9,
   "metadata": {},
   "outputs": [],
   "source": [
    "rs.stop()\n",
    "lwa_corr.stop_pipelines()"
   ]
  },
  {
   "cell_type": "code",
   "execution_count": null,
   "metadata": {},
   "outputs": [],
   "source": []
  }
 ],
 "metadata": {
  "kernelspec": {
   "display_name": "casa",
   "language": "python",
   "name": "myenv"
  },
  "language_info": {
   "codemirror_mode": {
    "name": "ipython",
    "version": 3
   },
   "file_extension": ".py",
   "mimetype": "text/x-python",
   "name": "python",
   "nbconvert_exporter": "python",
   "pygments_lexer": "ipython3",
   "version": "3.6.10"
  }
 },
 "nbformat": 4,
 "nbformat_minor": 4
}<|MERGE_RESOLUTION|>--- conflicted
+++ resolved
@@ -38,11 +38,7 @@
    "metadata": {},
    "outputs": [],
    "source": [
-<<<<<<< HEAD
     "snap2names = [f'snap{i:02}' for i in range(1, 12)]  # f-eng\n",
-=======
-    "snap2names = ['snap01']  # f-eng\n",
->>>>>>> 6918b9b4
     "feng_config = '/home/ubuntu/proj/lwa-shell/caltech-lwa/control_sw/config/lwa_corr_config.yaml'  # f-eng and x-eng\n",
     "xhosts = ['lxdlwagpu02']  # x-eng\n",
     "npipeline = 4  # x-eng\n",
